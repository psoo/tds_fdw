--- conflicted
+++ resolved
@@ -3391,21 +3391,12 @@
 						   "  sc.length, "
 						   "  sc.prec, "
 						   "  sc.scale "
-<<<<<<< HEAD
 						   "FROM dbo.sysobjects so "
 						   "  INNER JOIN dbo.sysusers su ON su.uid = so.uid "
 						   "  LEFT JOIN dbo.syscolumns sc ON sc.id = so.id "
 						   "  LEFT JOIN dbo.systypes st ON st.usertype = sc.usertype "
 						   "  LEFT JOIN dbo.syscomments sm ON sm.id = sc.cdefault "
-						   "WHERE so.type = 'U' AND su.name = ");
-=======
-						   "FROM sysobjects so "
-						   "  INNER JOIN sysusers su ON su.uid = so.uid"
-						   "  LEFT JOIN syscolumns sc ON sc.id = so.id "
-						   "  LEFT JOIN systypes st ON st.usertype = sc.usertype "
-						   "  LEFT JOIN syscomments sm ON sm.id = sc.cdefault "
 						   "WHERE so.type IN ('U','V') AND su.name = ");
->>>>>>> 1713d95a
 
 	deparseStringLiteral(&buf, stmt->remote_schema);
 
